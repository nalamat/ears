'''Some utility stuff!


This file is part of the EARS project: https://github.com/nalamat/ears
<<<<<<< HEAD
Copyright (C) 2017-2019 Nima Alamatsaz <nima.alamatsaz@gmail.com>
Copyright (C) 2017-2019 NESH Lab <ears.software@gmail.com>

This program is free software: you can redistribute it and/or modify it under
the terms of the GNU General Public License as published by the Free Software
Foundation, either version 3 of the License, or (at your option) any later
version.
This program is distributed in the hope that it will be useful, but WITHOUT ANY
WARRANTY; without even the implied warranty of MERCHANTABILITY or FITNESS FOR A
PARTICULAR PURPOSE. See the GNU General Public License for more details.
You should have received a copy of the GNU General Public License along with
this program. If not, see <http://www.gnu.org/licenses/>.
=======
Copyright (C) 2017-2018 Nima Alamatsaz <nima.alamatsaz@njit.edu>
Copyright (C) 2017-2018 Antje Ihlefeld <antje.ihlefeld@njit.edu>
Distrubeted under GNU GPLv3. See LICENSE.txt for more info.
>>>>>>> c92283c3
'''

import os
import queue
import logging
import pathlib
import functools
import threading
import subprocess
import collections
import numpy       as     np


log = logging.getLogger(__name__)


# def logExceptions(message=''):
#     '''Function decorator to log exceptions.'''
#
#     def wrapper(func):
#
#         @functools.wraps(func)
#         def wrapper(*args, **kwargs):
#             try:
#                 func(*args, **kwargs)
#             except:
#                 log.exception(message)
#
#         return wrapper
#
#     return wrapper


# def inDirectory(file, directory):
#     file      = pathlib.Path(file     ).resolve()
#     directory = pathlib.Path(directory).resolve()
#
#     if file.exists() and file.samefile(directory):
#         return True
#
#     for parent in file.parents:
#         if parent.exists() and parent.samefile(directory):
#             return True
#
#     return False

def listLike(obj, strIncluded=True):
    return (hasattr(obj, '__len__') and
        (strIncluded or not isinstance(obj, str)) )

def iterable(obj):
    return isinstance(obj, collections.Iterable)

def inDirectory(file, directory):
    file      = os.path.normcase(os.path.realpath(file     ))
    directory = os.path.normcase(os.path.realpath(directory))

    return os.path.commonpath([file, directory]) == directory

def relativePath(file, directory=None):
    if not file:
        return file

    if not directory:
        directory = os.getcwd()

    if inDirectory(file, directory):
        return os.path.relpath(file, directory).replace('\\', '/')
    else:
        return file.replace('\\', '/')

def absolutePath(file, directory=None):
    if not directory:
        directory = os.getcwd()

    if os.path.isabs(file):
        return file.replace('\\', '/')
    else:
        return os.path.realpath(
            os.path.join(directory, file)).replace('\\', '/')

def getCommitHash():
    '''Return the current commit hash (HEAD)'''
    try:
        proc = subprocess.run(['git', 'log', '-1', '--pretty="%H"'],
            stdout=subprocess.PIPE, stderr=subprocess.PIPE)
        return proc.stdout.decode().strip(' \t\r\n"')
    except:
        return ''

class Queue(queue.Queue):
    def clear(self):
        while not self.empty():
            self.get()


class Dict(dict):
    '''Extended dictionary supporting attribute-like access to values using the
    `.` notation. The keys for `.` access should be legible python name strings.
    '''
    def __getattr__(self, name):
        return self[name]

    def __setattr__(self, name, value):
        self[name] = value


class CircularBuffer():
    '''An efficient circular buffer using numpy array.'''

    @property
    def shape(self):
        return self._data.shape

    @property
    def axis(self):
        '''The dimension along which the buffer is circular.'''
        return self._axis

    @property
    def nsWritten(self):
        '''Total number of samples written to the buffer.'''
        return self._nsWritten

    @nsWritten.setter
    def nsWritten(self, value):
        '''Update both written and read number of samples.

        Only rewind is allowed.'''

        # if value < 0:
        #     value = self._nsWritten - value
        if value < 0:
            raise IndexError('Cannot rewind past 0')
        if self._nsWritten < value:
            raise IndexError('Cannot fast forward')

        self._nsWritten = value
        if value < self._nsRead:
            self._nsRead = value
        self._updatedEvent.set()

    @property
    def nsRead(self):
        '''Total number of samples read from the buffer.'''
        return self._nsRead

    @nsRead.setter
    def nsRead(self, value):
        '''Update the read number of samples.

        Only rewind is allowed.'''

        # if value < 0:
        #     value = self._nsRead - value
        if value < 0:
            raise IndexError('Cannot rewind past 0')
        if self._nsRead < value:
            raise IndexError('Cannot fast forward')
        if value < self._nsWritten - self._data.shape[self._axis]:
            raise IndexError('Cannot rewind past the (circular) buffer size')

        self._nsRead = value
        self._updatedEvent.set()

    @property
    def nsAvailable(self):
        '''Number of samples available but not read yet.'''
        return self._nsWritten - self._nsRead

    def __init__(self, shape, axis=-1, dtype=np.float64):
        '''
        Args:
            shape (int or tuple of int): Size of each dimension.
            axis (int): The dimension along which the buffer is circular.
            dtype (type): Data type to define the numpy array with.
        '''
        self._data         = np.zeros(shape, dtype)
        self._axis         = axis
        self._nsWritten    = 0
        self._nsRead       = 0
        self._updatedEvent = threading.Event()
        self._lock         = threading.Lock()

    def __str__(self):
        return ' nsWritten: %d\nData:\n%s' % (self._nsWritten, self._data)

    # def __len__(self):
    #     '''Total number of samples written to buffer.'''
    #     return self._nsWritten

    def __enter__(self):
        self._lock.acquire()

    def __exit__(self, *args):
        self._lock.release()

    def _getWindow(self, indices):
        '''Get a multi-dimensional and circular window into the buffer.

        Args:
            indices (array-like): 1-dimensional array with absolute indices
                (i.e. relative to the first sample) along the circular axis of
                the buffer.
        '''
        indices %= self._data.shape[self._axis]
        window = [slice(None)]*self._data.ndim
        window[self._axis] = indices
        return tuple(window)

    def write(self, data, at=None):
        '''Write samples to the end of buffer.

        Args:
            data (array-like): All dimensions of the given `data` should match
                the buffer's shape except along the cicular `axis`.
            at (int): ...
        '''

        # convert to numpy array
        if isinstance(data, list): data = np.array(data)

        if at is None:
            at = self._nsWritten
        if at < 0:
            at = self._nsWritten - at
        if at < 0:
            raise IndexError('Cannot write before 0')
        if self._nsWritten < at:
            raise IndexError('Cannot skip and write (write: %d, at: %d)' %
                (self._nsWritten, at))
        if at < self._nsRead:
            raise IndexError('Cannot write before last read sample ('
                'at: %d, nsWrite: %d, nsRead: %d)' %
                (at, self._nsWritten, self._nsRead) )

        # prepare circular write indices
        indices = np.arange(at, at + data.shape[self._axis])
        window = self._getWindow(indices)
        # write data to buffer
        self._data[window] = data
        # update written number of sample
        self._nsWritten = at + data.shape[self._axis]
        # check for buffer overflow
        if self._nsRead < self._nsWritten - self._data.shape[self._axis]:
            raise BufferError('Circular buffer overflow occured (%d, %d, %d)' %
                (self._nsRead,self._nsWritten,self._data.shape[self._axis]))
        self._updatedEvent.set()

    def read(self, frm=None, to=None, advance=True):
        '''Read samples from the buffer.

        Read data might have to be copied for thread safety and in order to
        prevent being overwritten before being processed.

        Args:
            frm (int): Start index for reading data. Defaults to None which
                reads from the last read sample.
            to (int): End index for reading data. Negative values indicate an
                end index relative to 'nsWritten' (last sample written).
                Defaults to None which reads up to last available sample.
        '''

        # get value here to avoid racing condition
        nsWritten = self._nsWritten
        if frm is None: frm = self._nsRead
        if to  is None: to  = nsWritten
        if to < 0: to = nsWritten - to

        if to < frm:
            raise IndexError('Cannot read less negative number of samples')
        if frm < self._nsWritten - self._data.shape[self._axis]:
            raise IndexError('Cannot read past (circular) buffer size')
        if nsWritten < to:
            raise IndexError('Cannot read past last written sample')

        indices = np.arange(frm, to)

        # without any locks there is still a chance for racing condition leading
        # to buffer overflow when new data is written after the boundary check
        # and before the returned data (by reference) is used
        window = self._getWindow(indices)

        # advance number of samples written
        if advance:
            self._nsRead = to

        # data should be copied after returning for thread safety
        return self._data[window]

    def wait(self):
        self._updatedEvent.wait()
        self._updatedEvent.clear()

    def updated(self):
        result = self._updatedEvent.isSet()
        if result: self._updatedEvent.clear()
        return result


class Event():
    '''An event that can handle multiple callback functions.'''

    def __init__(self, callback=None, singleCallback=False):
        '''
        Args:
            callback (callable): The function or callable object to initialize
                the event with. On invocation of the event, this object will
                be called. Defaults to None.
            singleCallback (bool): Whether the event only accepts a single
                callback. If True, connecting a new callback will disconnect
                the previous one. Also on event invocation, function return
                values will only be returned in single callback mode. Defaults
                to False.
        '''
        self._callbacks = []
        self._singleCallback = singleCallback

        if callback is None:
            pass
        elif callable(callback):
            self._callbacks += [callback]
        else:
            raise ValueError('The `callback` object must be callable')

    def connect(self, callback):
        '''Connect a function or callable object to the event.'''
        if not callable(callback):
            raise ValueError('The `callback` object must be callable')

        if self._singleCallback:
            self._callbacks = [callback]
        else:
            self._callbacks += [callback]
            self._callbacks = list(set(self._callbacks))    # unique!

    def disconnect(self, callback):
        '''Remove a function or callable object from event.'''
        if callback in self._callbacks:
            self._callbacks.remove(callback)

    def clear(self):
        self._callbacks.clear()

    def __len__(self):
        return len(self._callbacks)

    def __call__(self, *args, **kwargs):
        if self._singleCallback:
            # return callback return values in single callback mode
            return self._callbacks[0](*args, **kwargs)
        else:
            # ignore callback return values, even if there is only one callback
            for callback in self._callbacks:
                callback(*args, **kwargs)


if __name__=='__main__':
    # stream = CircularBuffer((2,10))
    # print(stream)
    # stream.write(np.array([np.arange(0,5), np.arange(100,105)]))
    # print(stream)
    # stream.write(np.array([np.arange(5,15), np.arange(105,115)]))
    # print(stream)
    # print(stream.read(np.arange(7,14)))
    # print(len(stream))

    # @logExceptions()
    # def func():
    #     raise ValueError()
    #
    # func()

    print(getCommitHash())<|MERGE_RESOLUTION|>--- conflicted
+++ resolved
@@ -2,24 +2,9 @@
 
 
 This file is part of the EARS project: https://github.com/nalamat/ears
-<<<<<<< HEAD
-Copyright (C) 2017-2019 Nima Alamatsaz <nima.alamatsaz@gmail.com>
-Copyright (C) 2017-2019 NESH Lab <ears.software@gmail.com>
-
-This program is free software: you can redistribute it and/or modify it under
-the terms of the GNU General Public License as published by the Free Software
-Foundation, either version 3 of the License, or (at your option) any later
-version.
-This program is distributed in the hope that it will be useful, but WITHOUT ANY
-WARRANTY; without even the implied warranty of MERCHANTABILITY or FITNESS FOR A
-PARTICULAR PURPOSE. See the GNU General Public License for more details.
-You should have received a copy of the GNU General Public License along with
-this program. If not, see <http://www.gnu.org/licenses/>.
-=======
-Copyright (C) 2017-2018 Nima Alamatsaz <nima.alamatsaz@njit.edu>
-Copyright (C) 2017-2018 Antje Ihlefeld <antje.ihlefeld@njit.edu>
+Copyright (C) 2017-2020 Nima Alamatsaz <nima.alamatsaz@gmail.com>
+Copyright (C) 2017-2020 NESH Lab <ears.software@gmail.com>
 Distrubeted under GNU GPLv3. See LICENSE.txt for more info.
->>>>>>> c92283c3
 '''
 
 import os
